--- conflicted
+++ resolved
@@ -17,10 +17,6 @@
 priority-queue = "0.6"
 gnuplot = "0.0"
 rand = "0.7.3"
-<<<<<<< HEAD
-rand_distr = "0.2.2"
-=======
 rand_distr = "0.2.2"
 serde_yaml = "0.8.11"
-serde = { version = "1.0", features = ["derive"] }
->>>>>>> 25dfad4d
+serde = { version = "1.0", features = ["derive"] }