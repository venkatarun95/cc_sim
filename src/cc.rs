use crate::simulator::{PktId, SeqNum, Time};
use crate::transport::CongestionControl;

include!(concat!(env!("OUT_DIR"), "/bbr.rs"));

use std::cmp::min;
#[allow(dead_code)]
pub struct AIMD {
    cwnd: f64,
}

impl Default for AIMD {
    fn default() -> Self {
        Self { cwnd: 4. }
    }
}

impl CongestionControl for AIMD {
<<<<<<< HEAD
    fn on_ack(&mut self, _now: Time, ack_seq: SeqNum, _rtt: Time, num_lost: u64) {
        println!("Received ACK for {}", ack_seq);

=======
    fn on_ack(&mut self, _now: Time, _cum_ack: SeqNum, _ack_uid: PktId, _rtt: Time, num_lost: u64) {
>>>>>>> 25dfad4d
        if num_lost == 0 {
            self.cwnd += 1. / self.cwnd;
        } else {
            self.cwnd /= 2.;
            if self.cwnd < 1. {
                self.cwnd = 1.;
            }
        }
    }

<<<<<<< HEAD
    fn on_send(&mut self, _now: Time, seq_num: SeqNum) {
        println!("Sent {}", seq_num);
    }
=======
    fn on_send(&mut self, _now: Time, _seq_num: SeqNum, _uid: PktId) {}
>>>>>>> 25dfad4d

    fn on_timeout(&mut self) {
        self.cwnd = 1.;
    }

    fn get_cwnd(&mut self) -> u64 {
        self.cwnd as u64
    }

    fn get_intersend_time(&mut self) -> Time {
        Time::from_micros(0)
    }
}

#[allow(dead_code)]
pub struct Instant {
    cwnd: f64,
    rtt_min: Time,
    /// We will update cwnd when this packet (or later) returns. We also note the time when this
    /// packet was sent. This way, we update only once per RTT. This is set by `on_send` and unset by
    /// `one_ack` or `on_timeout`.
    waiting_seq: Option<(SeqNum, Time)>,
    /// The standing RTT (min RTT since `waiting_seq` was sent). This is set by
    /// `on_send` and unset by `one_ack` or `on_timeout`.
    rtt_standing: Option<Time>,
    /// The number of packets acked since `waiting_seq` was sent. This is set by `on_send` and
    /// unset by `one_ack` or `on_timeout`.
    achieved_bdp: Option<u64>,
}

impl Default for Instant {
    fn default() -> Self {
        Self {
            cwnd: 1.,
            rtt_min: Time::from_micros(std::u64::MAX),
            waiting_seq: None,
            rtt_standing: None,
            achieved_bdp: None,
        }
    }
}

// ATT account number 4361 5082 2804
impl CongestionControl for Instant {
<<<<<<< HEAD
    fn on_ack(&mut self, _now: Time, ack_seq: SeqNum, rtt: Time, num_lost: u64) {
        println!("Received ACK for {}", ack_seq);

=======
    fn on_ack(&mut self, _now: Time, cum_ack: SeqNum, _ack_uid: PktId, rtt: Time, num_lost: u64) {
>>>>>>> 25dfad4d
        // What is the maximum multiplicative increase in cwnd per RTT
        let max_incr = 2.;
        if rtt < self.rtt_min {
            self.rtt_min = rtt;
        }

        // See if it is time to update cwnd
        if num_lost > 0 {
            self.cwnd /= 2.;
            if self.cwnd < 1. {
                self.cwnd = 1.;
            }
            return;
        } else if let Some((seq, _)) = self.waiting_seq {
            // Update `rtt_standing`, `achieved_bdp`
            *self.rtt_standing.as_mut().unwrap() = min(rtt, self.rtt_standing.unwrap());
            *self.achieved_bdp.as_mut().unwrap() += 1;
            // Return if we are not ready yet
            if cum_ack < seq {
                return;
            }
        } else {
            // We haven't sent a packet since last time yet. So wait
            return;
        }

        let queue_del = (self.rtt_standing.unwrap() - self.rtt_min).micros();

        if queue_del == 0 {
            // Negligible queuing. Double
            self.cwnd *= max_incr;
        } else {
            self.rtt_min = Time::from_millis(200);

            // The actual bdp is achieved_bdp * rtt_min / rtt to compensate for the fact that, with
            // larger RTTs we measure bigger bdps. Note, the rtt term in the numerator appears
            // because (cwnd = target rate * current rtt)

            // Original target was alpha * RTT / queuingdelay), same as in copa, before picking
            // alpha for stability. The constant 'k' should be bigger than 1 / (pi/2 - 1)

            // let k = 2.5;
            // let new_cwnd = k * (self.cwnd + 1.) * self.rtt_min.micros() as f64 / queue_del as f64;

            // Original target was alpha * RTT / sqrt(queuing delay). After finding the
            // right alpha we get the following for the constant 'k', which should be less than (1
            // + pi) for stability

            let k = 1.;
            let new_cwnd = (self.cwnd + self.cwnd.sqrt() + 10.)
                * (self.rtt_min.micros() as f64 / (queue_del as f64 * k)).sqrt();

            // Limit growth to doubling once per RTT
            if new_cwnd > self.cwnd * max_incr {
                // Still well below target. Double
                self.cwnd *= max_incr;
            } else {
                self.cwnd = new_cwnd;
            }
        }

        // Prepare for next interval
        self.waiting_seq = None;
        self.rtt_standing = None;
        self.achieved_bdp = None;

        if self.cwnd < 1. {
            self.cwnd = 1.;
        }
    }

<<<<<<< HEAD
    fn on_send(&mut self, now: Time, seq_num: SeqNum) {
        println!("Sent {}", seq_num);

        assert!(seq_num > self.last_sent_seq);
        self.last_sent_seq = seq_num;
=======
    fn on_send(&mut self, now: Time, seq_num: SeqNum, _uid: PktId) {
>>>>>>> 25dfad4d
        if self.waiting_seq.is_none() {
            // Warning: If this is a retransmit, then seq_num could be low. Handle this corner case
            self.waiting_seq = Some((seq_num, now));
            self.rtt_standing = Some(Time::from_micros(std::u64::MAX));
            self.achieved_bdp = Some(0);
        }
    }

    fn on_timeout(&mut self) {
        self.cwnd = 1.;
        self.waiting_seq = None;
        self.rtt_standing = None;
        self.achieved_bdp = None;
    }

    fn get_cwnd(&mut self) -> u64 {
        self.cwnd as u64
    }

    fn get_intersend_time(&mut self) -> Time {
        Time::from_micros(0)
    }
}

// BBR
pub struct BBR_Wrapper{
    bbr_ptr: *mut BBR,
    init_time_us: u64,
}

impl Default for BBR_Wrapper {
    fn default() -> Self {
        unsafe {
            BBR_Wrapper{
                bbr_ptr: create_bbr(),
                init_time_us: 1000,
            }
        }
    }
}

impl CongestionControl for BBR_Wrapper {
    fn on_ack(&mut self, _now: Time, ack_seq: SeqNum, _rtt: Time, num_lost: u64) {
        println!("Received ACK for {}", ack_seq);
        unsafe {
            bbr_print_wrapper(self.bbr_ptr);
            on_ack(self.bbr_ptr, self.init_time_us + _now.micros(), ack_seq, _rtt.micros(), num_lost);
        }
    }

    fn on_send(&mut self, _now: Time, seq_num: SeqNum) {
        println!("Sent {}", seq_num);
        unsafe {
            // bbr_print_wrapper(self.bbr_ptr);
            on_send(self.bbr_ptr, self.init_time_us + _now.micros(), seq_num);
        }
    }

    fn on_timeout(&mut self) {
        unsafe {
            on_timeout(self.bbr_ptr);
        }
    }

    fn get_cwnd(&mut self) -> u64 {
        unsafe {
            get_cwnd(self.bbr_ptr)
        }
    }

    fn get_intersend_time(&mut self) -> Time {
        unsafe {
            Time::from_micros(get_intersend_time(self.bbr_ptr))
        }
    }
}<|MERGE_RESOLUTION|>--- conflicted
+++ resolved
@@ -16,13 +16,9 @@
 }
 
 impl CongestionControl for AIMD {
-<<<<<<< HEAD
     fn on_ack(&mut self, _now: Time, ack_seq: SeqNum, _rtt: Time, num_lost: u64) {
         println!("Received ACK for {}", ack_seq);
 
-=======
-    fn on_ack(&mut self, _now: Time, _cum_ack: SeqNum, _ack_uid: PktId, _rtt: Time, num_lost: u64) {
->>>>>>> 25dfad4d
         if num_lost == 0 {
             self.cwnd += 1. / self.cwnd;
         } else {
@@ -33,13 +29,9 @@
         }
     }
 
-<<<<<<< HEAD
     fn on_send(&mut self, _now: Time, seq_num: SeqNum) {
         println!("Sent {}", seq_num);
     }
-=======
-    fn on_send(&mut self, _now: Time, _seq_num: SeqNum, _uid: PktId) {}
->>>>>>> 25dfad4d
 
     fn on_timeout(&mut self) {
         self.cwnd = 1.;
@@ -84,13 +76,9 @@
 
 // ATT account number 4361 5082 2804
 impl CongestionControl for Instant {
-<<<<<<< HEAD
     fn on_ack(&mut self, _now: Time, ack_seq: SeqNum, rtt: Time, num_lost: u64) {
         println!("Received ACK for {}", ack_seq);
 
-=======
-    fn on_ack(&mut self, _now: Time, cum_ack: SeqNum, _ack_uid: PktId, rtt: Time, num_lost: u64) {
->>>>>>> 25dfad4d
         // What is the maximum multiplicative increase in cwnd per RTT
         let max_incr = 2.;
         if rtt < self.rtt_min {
@@ -162,15 +150,11 @@
         }
     }
 
-<<<<<<< HEAD
     fn on_send(&mut self, now: Time, seq_num: SeqNum) {
         println!("Sent {}", seq_num);
 
         assert!(seq_num > self.last_sent_seq);
         self.last_sent_seq = seq_num;
-=======
-    fn on_send(&mut self, now: Time, seq_num: SeqNum, _uid: PktId) {
->>>>>>> 25dfad4d
         if self.waiting_seq.is_none() {
             // Warning: If this is a retransmit, then seq_num could be low. Handle this corner case
             self.waiting_seq = Some((seq_num, now));
