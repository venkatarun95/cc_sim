mod base;
mod cc;
mod config;
mod simulator;
mod topology;
mod tracer;
mod transport;
mod random;

use config::{
    CCConfig, Config, ConfigLog, ConfigTopo, LinkTraceConfig, LogType, SenderGroupConfig, DelayConfig,
<<<<<<< HEAD
=======
};
use random::{
    RandomVariable, seed,
>>>>>>> ddb75698
};
use simulator::*;
use topology::create_topology;
use tracer::Tracer;
use transport::*;

use rand_distr::Poisson;

use failure::Error;

fn main() -> Result<(), Error> {
    // Four variants of links to choose from
    let _c_link_trace = LinkTraceConfig::Const(15_000_000.);
    let _r_link_trace = LinkTraceConfig::Random(RandomVariable{
        dist: Poisson::new(1_000_000.).unwrap(),
        offset: 14_000_000.,
    });
    let _p_link_trace = LinkTraceConfig::Piecewise(vec![
        (1_500_000., Time::from_secs(20)),
        (15_000_000., Time::from_secs(20)),
    ]);
    let _m_link_trace = LinkTraceConfig::MahimahiFile("traces/TMobile-LTE-driving.up".to_string());

    // Configure senders
    let mut sender_groups = Vec::new();
    for i in 0..2 {
        sender_groups.push(SenderGroupConfig {
            num_senders: 1,
            delay: DelayConfig::Const(Time::from_millis(50)),
            cc: CCConfig::Instant,
            start_time: Time::from_secs(i * 2),
            tx_length: TcpSenderTxLength::Infinite,
        });
    }

    // Create configuration
    let config = Config {
        pkt_size: 1500,
        sim_dur: Some(Time::from_secs(100)),
        topo: ConfigTopo {
            link: _c_link_trace,
            bufsize: None,
            sender_groups,
        },
        log: ConfigLog {
            out_terminal: "png".to_string(),
            out_file: "out.png".to_string(),
            cwnd: LogType::Plot,
            rtt: LogType::Plot,
            sender_losses: LogType::Ignore,
            timeouts: LogType::Ignore,
            link_rates: LogType::Plot,
            link_bucket_size: Time::from_micros(1_000_000),
        },
        random_seed: 0,
    };

    seed(config.random_seed);
    let tracer = Tracer::new(&config);
    let mut sched = create_topology(&config, &tracer)?;

    sched.simulate(config.sim_dur)?;

    tracer.finalize();

    Ok(())
}<|MERGE_RESOLUTION|>--- conflicted
+++ resolved
@@ -9,12 +9,9 @@
 
 use config::{
     CCConfig, Config, ConfigLog, ConfigTopo, LinkTraceConfig, LogType, SenderGroupConfig, DelayConfig,
-<<<<<<< HEAD
-=======
 };
 use random::{
     RandomVariable, seed,
->>>>>>> ddb75698
 };
 use simulator::*;
 use topology::create_topology;
