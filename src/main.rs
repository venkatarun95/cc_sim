mod base;
mod cc;
mod config;
mod random;
mod simulator;
mod topology;
mod tracer;
mod transport;
mod random;

// Internal dependencies.
use config::{
    CCConfig, Config, ConfigLog, ConfigTopo, DelayConfig, LinkTraceConfig, LogType,
    SenderGroupConfig,
};
use random::{seed, CustomDistribution, RandomVariable};
use simulator::*;
use topology::create_topology;
use tracer::Tracer;
use transport::*;
<<<<<<< HEAD
use random::RandomVariable;

use rand_distr::Poisson;
use rand::SeedableRng;
=======
use base::BufferSize;
>>>>>>> 25dfad4d

// External dependencies.
use failure::Error;

fn main() -> Result<(), Error> {
<<<<<<< HEAD
    // Three variants of links to choose from
    let _c_link_trace = LinkTraceConfig::Const(15_000_000.);
    let _r_link_trace = LinkTraceConfig::Random(RandomVariable{
        dist: Poisson::new(1_000_000.0).unwrap(),
        rng: SeedableRng::from_seed([0; 32]),
=======
    // Four variants of links to choose from
    let _c_link_trace = LinkTraceConfig::Const(1_500_000.);
    let _r_link_trace = LinkTraceConfig::Random(RandomVariable {
        dist: CustomDistribution::Poisson(1_000_000.),
        offset: 14_000_000.,
>>>>>>> 25dfad4d
    });
    let _p_link_trace = LinkTraceConfig::Piecewise(vec![
        (1_500_000., Time::from_secs(20)),
        (15_000_000., Time::from_secs(20)),
    ]);
    let _m_link_trace = LinkTraceConfig::MahimahiFile("traces/TMobile-LTE-driving.up".to_string());

    // Configure senders
    let mut sender_groups = Vec::new();
    for i in 0..1 {
        sender_groups.push(SenderGroupConfig {
            num_senders: 1,
<<<<<<< HEAD
            delay: Time::from_millis(50),
            cc: CCConfig::BBR,
=======
            delay: DelayConfig::Const(Time::from_millis(50)),
            cc: CCConfig::AIMD,
>>>>>>> 25dfad4d
            start_time: Time::from_secs(i * 2),
            tx_length: TcpSenderTxLength::Infinite,
        });
    }

    // Create configuration
    let config = Config {
        pkt_size: 1500,
        sim_dur: Some(Time::from_secs(100)),
        topo: ConfigTopo {
            link: _r_link_trace,
            bufsize: BufferSize::Finite(100),
            sender_groups,
        },
        log: ConfigLog {
            out_terminal: "png".to_string(),
            out_file: "bbr.png".to_string(),
            cwnd: LogType::Plot,
            rtt: LogType::Plot,
            sender_losses: LogType::Ignore,
            timeouts: LogType::Ignore,
            link_rates: LogType::Plot,
            link_bucket_size: Time::from_micros(1_000_000),
        },
        random_seed: 0,
    };

    seed(config.random_seed);
    let tracer = Tracer::new(&config);
    let mut sched = create_topology(&config, &tracer)?;

    sched.simulate(config.sim_dur)?;

    tracer.finalize();

    Ok(())
}<|MERGE_RESOLUTION|>--- conflicted
+++ resolved
@@ -6,7 +6,6 @@
 mod topology;
 mod tracer;
 mod transport;
-mod random;
 
 // Internal dependencies.
 use config::{
@@ -18,32 +17,17 @@
 use topology::create_topology;
 use tracer::Tracer;
 use transport::*;
-<<<<<<< HEAD
-use random::RandomVariable;
-
-use rand_distr::Poisson;
-use rand::SeedableRng;
-=======
 use base::BufferSize;
->>>>>>> 25dfad4d
 
 // External dependencies.
 use failure::Error;
 
 fn main() -> Result<(), Error> {
-<<<<<<< HEAD
-    // Three variants of links to choose from
-    let _c_link_trace = LinkTraceConfig::Const(15_000_000.);
-    let _r_link_trace = LinkTraceConfig::Random(RandomVariable{
-        dist: Poisson::new(1_000_000.0).unwrap(),
-        rng: SeedableRng::from_seed([0; 32]),
-=======
     // Four variants of links to choose from
     let _c_link_trace = LinkTraceConfig::Const(1_500_000.);
     let _r_link_trace = LinkTraceConfig::Random(RandomVariable {
         dist: CustomDistribution::Poisson(1_000_000.),
         offset: 14_000_000.,
->>>>>>> 25dfad4d
     });
     let _p_link_trace = LinkTraceConfig::Piecewise(vec![
         (1_500_000., Time::from_secs(20)),
@@ -56,13 +40,8 @@
     for i in 0..1 {
         sender_groups.push(SenderGroupConfig {
             num_senders: 1,
-<<<<<<< HEAD
-            delay: Time::from_millis(50),
+            delay: DelayConfig::Const(Time::from_millis(50)),
             cc: CCConfig::BBR,
-=======
-            delay: DelayConfig::Const(Time::from_millis(50)),
-            cc: CCConfig::AIMD,
->>>>>>> 25dfad4d
             start_time: Time::from_secs(i * 2),
             tx_length: TcpSenderTxLength::Infinite,
         });
